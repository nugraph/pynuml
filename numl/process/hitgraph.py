--- conflicted
+++ resolved
@@ -3,11 +3,7 @@
 from ..labels import *
 from ..graph import *
 
-<<<<<<< HEAD
 def process_event_singleplane(out, key, hit, part, edep, l=ccqe, e=edges.window_edges):
-=======
-def single_plane_graph(out, key, hit, part, edep, l=ccqe, e=edges.delaunay):
->>>>>>> ba0cb29b
   """Process an event into graphs"""
   # skip any events with no simulated hits
   if (hit.index==key).sum() == 0: return
@@ -50,12 +46,7 @@
     }
     out.save(tg.data.Data(**graph_dict), f"r{key[0]}_sr{key[1]}_evt{key[2]}_p{p}")
 
-<<<<<<< HEAD
 def process_file(out, fname, g=process_event_singleplane, l=ccqe, e=edges.window_edges):
-=======
-def process_file(out, fname, g=single_plane_graph, l=ccqe, e=edges.delaunay):
-  print("Processing ", fname)
->>>>>>> ba0cb29b
   """Process all events in a file into graphs"""
   f = NuMLFile(fname)
 
