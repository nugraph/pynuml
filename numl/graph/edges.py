def window(data, wire_distance=5, time_distance=50):
    '''Form graph edges forming edges in a given window around each node'''
    import torch 

    edge_index = []
    for node_1 in range(len(data)):
        for node_2 in range(len(data)):
            if node_1 == node_2: continue
            if abs(data.pos[node_1][0] - data.pos[node_2][0]) < wire_distance and\
                abs(data.pos[node_1][1] - data.pos[node_2][1] < time_distance):
                edge_index.append([node_1, node_2])

    edge_index = torch.tensor(edge_index).T
    
    data.edge_index = edge_index
    return data


def delaunay(data):
  '''Form graph edges using Delaunay triangulation'''
  import torch, torch_geometric as tg
  # data = tg.data.Data(pos=torch.tensor(hits[["global_wire", "global_time"]].values).float())
  return tg.transforms.FaceToEdge()(tg.transforms.Delaunay()(data))


def radius(data, r=16, max_num_neighbours=32):
    '''Form graph edges using Radius Graph transformation'''
    import torch, torch_geometric as tg
<<<<<<< HEAD
    return tg.transforms.RadiusGraph(r=r, max_num_neighbors=max_num_neighbours)(data)
=======
    return tg.transforms.RadiusGraph(r=r, max_num_neighbours=max_num_neighbours)(data)
>>>>>>> e212841f


def knn(data, k=6):
    '''Form graph edges using KNN Graph transformation'''
    import torch, torch_geometric as tg
    return tg.transforms.KNNGraph(k=k)(data)<|MERGE_RESOLUTION|>--- conflicted
+++ resolved
@@ -19,18 +19,13 @@
 def delaunay(data):
   '''Form graph edges using Delaunay triangulation'''
   import torch, torch_geometric as tg
-  # data = tg.data.Data(pos=torch.tensor(hits[["global_wire", "global_time"]].values).float())
   return tg.transforms.FaceToEdge()(tg.transforms.Delaunay()(data))
 
 
 def radius(data, r=16, max_num_neighbours=32):
     '''Form graph edges using Radius Graph transformation'''
     import torch, torch_geometric as tg
-<<<<<<< HEAD
     return tg.transforms.RadiusGraph(r=r, max_num_neighbors=max_num_neighbours)(data)
-=======
-    return tg.transforms.RadiusGraph(r=r, max_num_neighbours=max_num_neighbours)(data)
->>>>>>> e212841f
 
 
 def knn(data, k=6):
