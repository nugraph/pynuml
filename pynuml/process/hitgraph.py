--- conflicted
+++ resolved
@@ -7,276 +7,6 @@
 import torch
 import torch_geometric as pyg
 
-<<<<<<< HEAD
-    global profiling
-    profiling = profile
-    if profiling:
-        comm.Barrier()
-        start_t = MPI.Wtime()
-        timing = start_t
-
-    """Process all events in a file into graphs"""
-    if rank == 0:
-        print("------------------------------------------------------------------")
-        print(f"Processing input file: {fname}")
-        if isinstance(out, io.PTOut): print(f"Output folder: {out.outdir}")
-        if isinstance(out, io.H5Out): print(f"Output file: {out.fname}")
-
-    # open input file and read dataset "/event_table/event_id.seq_cnt"
-    f = io.File(fname)
-
-    if profiling:
-        open_time = MPI.Wtime() - timing
-        comm.Barrier()
-        timing = MPI.Wtime()
-
-    # only use the following groups and datasets in them
-    f.add_group("hit_table")
-    f.add_group("particle_table", ["g4_id", "parent_id", "type", "momentum", "start_process", "end_process"])
-    f.add_group("edep_table")
-    f.add_group("spacepoint_table")
-
-    # number of unique event IDs in the input file
-    event_id_len = len(f)
-
-    # Read all data associated with event IDs assigned to this process
-    # Data read is stored as a python nested dictionary, f._data. Keys are group
-    # names, values are python dictionaries, each has names of dataset in that
-    # group as keys, and values storing dataset subarrays
-    f.read_data_all(use_seq_cnt, evt_part, profiling)
-
-    if profiling:
-        read_time = MPI.Wtime() - timing
-        comm.Barrier()
-        timing = MPI.Wtime()
-
-    # organize the assigned event data into a python list, evt_list, so data
-    # corresponding to one event ID can be used to create a graph. Each element
-    # in evt_list is a Pandas DataFrame. A graph will be created using data
-    # stored in a Pandas dataframe.
-    evt_list = f.build_evt()
-    # print("len(evt_list)=", len(evt_list))
-
-    if profiling:
-        build_list_time = MPI.Wtime() - timing
-        comm.Barrier()
-        write_time   = 0
-        graph_time   = 0
-        num_evts     = 0            # no. events assigned to this process
-        evt_size_max = 0            # max event size assigned to this process
-        evt_size_min = sys.maxsize  # min event size assigned to this process
-        evt_size_sum = 0            # sum of event sizes assigned to this process
-        num_grps     = 0            # no. graphs created by this process
-        grp_size_max = 0            # max graph size created by this process
-        grp_size_min = sys.maxsize  # min graph size created by this process
-        grp_size_sum = 0            # sum of graph sizes created by this process
-
-    # Iterate through event IDs, construct graphs and save them in files
-    for i in range(len(evt_list)):
-        if profiling:
-            timing = MPI.Wtime()
-            evt_size = 0
-            for group in evt_list[i].keys():
-                if group != "index":
-                    # size in bytes of a Pandas DataFrame
-                    evt_size += sys.getsizeof(evt_list[i][group])
-            num_evts += 1
-            evt_size_sum += evt_size
-            if evt_size > evt_size_max : evt_size_max = evt_size
-            if evt_size < evt_size_min : evt_size_min = evt_size
-
-        # retrieve event sequence ID
-        idx = evt_list[i]["index"]
-        event_id = f.index(idx)
-
-        # avoid overwriting to already existing files
-        if isinstance(out, io.PTOut):
-            import os.path as osp, os
-            out_file = f"{out.outdir}/r{event_id[0]}_sr{event_id[1]}_evt{event_id[2]}.pt"
-            if osp.exists(out_file):
-                if overwrite:
-                    os.remove(out_file)
-                else:
-                    print(f"Error: file already exists: {out_file}")
-                    sys.stdout.flush()
-                    MPI.COMM_WORLD.Abort(1)
-
-        # create graphs using data in evt_list[i], a Pandas DataFrame
-        # Note an event may create more than one graph
-        tmp = g(event_id, evt_list[i], l, e)
-
-        if profiling:
-            graph_time += MPI.Wtime() - timing
-            timing = MPI.Wtime()
-
-        if tmp is not None:
-            for name, data in tmp:
-                # print("saving", name)
-                out.save(data, name)
-                if profiling:
-                    grp_size = 0
-                    for key, val in data:
-                        # calculate size in bytes of val
-                        if (isinstance(val, torch.Tensor)):
-                            # val is a pytorch tensor
-                            grp_size += val.element_size() * val.nelement()
-                        else:
-                            grp_size += sys.getsizeof(val)
-                    num_grps += 1
-                    grp_size_sum += grp_size
-                    if grp_size > grp_size_max : grp_size_max = grp_size
-                    if grp_size < grp_size_min : grp_size_min = grp_size
-
-        if profiling:
-            write_time += MPI.Wtime() - timing
-
-    if profiling:
-        total_time = MPI.Wtime() - start_t
-
-        global edep1_t, edep2_t, hit_merge_t, torch_t, plane_t, label_t, edge_t
-
-        my_t = np.array([open_time, read_time, build_list_time,
-                         graph_time, write_time, total_time, edep1_t, edep2_t,
-                         label_t, hit_merge_t, plane_t, torch_t, edge_t])
-        all_t  = None
-        if rank == 0:
-            all_t = np.empty([nprocs, my_t.size], dtype=np.double)
-
-        # root process gathers all timings from all processes
-        comm.Gather(my_t, all_t, root=0)
-
-        if rank == 0:
-            # transport to 14 x nprocs
-            all_t = all_t.transpose(1, 0)
-            # sort along each row in order to get MAX, MIN, and Median
-            all_t = np.sort(all_t)
-
-        local_counts  = np.empty(6, dtype=np.int64)
-        global_counts = np.empty(6, dtype=np.int64)
-
-        local_counts[0] = num_evts
-        local_counts[1] = evt_size_max
-        local_counts[2] = num_grps
-        local_counts[3] = grp_size_max
-        local_counts[4] = evt_size_sum
-        local_counts[5] = grp_size_sum
-        comm.Reduce(local_counts, global_counts, op=MPI.MAX, root=0)
-        num_evts_max     = global_counts[0]
-        evt_size_max     = global_counts[1]
-        num_grps_max     = global_counts[2]
-        grp_size_max     = global_counts[3]
-        evt_size_sum_max = global_counts[4]
-        grp_size_sum_max = global_counts[5]
-
-        local_counts[0] = num_evts
-        local_counts[1] = evt_size_min
-        local_counts[2] = num_grps
-        local_counts[3] = grp_size_min
-        local_counts[4] = evt_size_sum
-        local_counts[5] = grp_size_sum
-        comm.Reduce(local_counts, global_counts, op=MPI.MIN, root=0)
-        num_evts_min     = global_counts[0]
-        evt_size_min     = global_counts[1]
-        num_grps_min     = global_counts[2]
-        grp_size_min     = global_counts[3]
-        evt_size_sum_min = global_counts[4]
-        grp_size_sum_min = global_counts[5]
-
-        local_counts[0] = num_evts
-        local_counts[1] = evt_size_sum
-        local_counts[2] = num_grps
-        local_counts[3] = grp_size_sum
-        comm.Reduce(local_counts, global_counts, op=MPI.SUM, root=0)
-        num_evts     = global_counts[0]
-        evt_size_sum = global_counts[1]
-        num_grps     = global_counts[2]
-        grp_size_sum = global_counts[3]
-
-        if rank == 0:
-            print("------------------------------------------------------------------")
-            print("Number of MPI processes          =%8d" % nprocs)
-            print("Total no. event IDs              =%8d" % event_id_len)
-            print("Total no. non-empty events       =%8d" % num_evts)
-            print("Size of all events               =%10.1f MiB" % (evt_size_sum/1048576.0))
-            if evt_part == 0:
-                print("== Use event ID based data partitioning strategy ==")
-            elif evt_part == 1:
-                print("== Use event data amount based data partitioning strategy ==")
-            elif evt_part == 2:
-                print("== Use events in particle table to partition ==")
-            if use_seq_cnt:
-                print("== Use dataset 'event_id.seq_cnt' to calculate data partitioning ==")
-            else:
-                print("== Use dataset 'event_id.seq' to calculate data partitioning ==")
-            print("Local no. events assigned     MAX=%8d   MIN=%8d   AVG=%10.1f"
-                        % (num_evts_max, num_evts_min,num_evts/nprocs))
-            print("Local indiv event size in KiB MAX=%10.1f MIN=%10.1f AVG=%10.1f"
-                        % (evt_size_max/1024.0, evt_size_min/1024.0, evt_size_sum/1024.0/num_evts))
-            print("Local sum   event size in MiB MAX=%10.1f MIN=%10.1f AVG=%10.1f"
-                        % (evt_size_sum_max/1048576.0, evt_size_sum_min/1048576.0, evt_size_sum/1048576.0/nprocs))
-            print("(MAX and MIN timings are among %d processes)" % nprocs)
-            print("------------------------------------------------------------------")
-            print("Total no.  of graphs             =%8d" % num_grps)
-            print("Size of all graphs               =%10.1f MiB" % (grp_size_sum/1048576.0))
-            print("Local no. graphs created      MAX=%8d   MIN=%8d   AVG=%10.1f"
-                        % (num_grps_max, num_grps_min, num_grps/nprocs))
-            print("Local indiv graph size in KiB MAX=%10.1f MIN=%10.1f AVG=%10.1f"
-                        % (grp_size_max/1024.0, grp_size_min/1024.0,grp_size_sum/1024.0/num_grps))
-            print("Local sum   graph size in MiB MAX=%10.1f MIN=%10.1f AVG=%10.1f"
-                        % (grp_size_sum_max/1048576.0, grp_size_sum_min/1048576.0, grp_size_sum/1048576.0/nprocs))
-            print("(MAX and MIN timings are among %d processes)" % nprocs)
-            print("---- Timing break down of graph creation phase (in seconds) ------")
-            sort_t = all_t[6]
-            print("edep grouping               time ", end='')
-            print("MAX=%8.2f  MIN=%8.2f  MID=%8.2f" % (sort_t[nprocs-1], sort_t[0], sort_t[nprocs//2]))
-            sort_t = all_t[7]
-            print("edep merge                  time ", end='')
-            print("MAX=%8.2f  MIN=%8.2f  MID=%8.2f" % (sort_t[nprocs-1], sort_t[0], sort_t[nprocs//2]))
-            sort_t = all_t[8]
-            print("labelling                   time ", end='')
-            print("MAX=%8.2f  MIN=%8.2f  MID=%8.2f" % (sort_t[nprocs-1], sort_t[0], sort_t[nprocs//2]))
-            sort_t = all_t[9]
-            print("hit_table merge             time ", end='')
-            print("MAX=%8.2f  MIN=%8.2f  MID=%8.2f" % (sort_t[nprocs-1], sort_t[0], sort_t[nprocs//2]))
-            sort_t = all_t[10]
-            print("plane build                 time ", end='')
-            print("MAX=%8.2f  MIN=%8.2f  MID=%8.2f" % (sort_t[nprocs-1], sort_t[0], sort_t[nprocs//2]))
-            sort_t = all_t[11]
-            print("torch_geometric             time ", end='')
-            print("MAX=%8.2f  MIN=%8.2f  MID=%8.2f" % (sort_t[nprocs-1], sort_t[0], sort_t[nprocs//2]))
-            sort_t = all_t[12]
-            if e == graph.edges.delaunay:
-                print("edge indexing delaunay      time ", end='')
-            elif e == graph.edges.radius:
-                print("edge indexing radius        time ", end='')
-            elif e == graph.edges.knn:
-                print("edge indexing knn           time ", end='')
-            elif e == graph.edges.window:
-                print("edge indexing window        time ", end='')
-            else:
-                print("edge indexing               time ", end='')
-            print("MAX=%8.2f  MIN=%8.2f  MID=%8.2f" % (sort_t[nprocs-1], sort_t[0], sort_t[nprocs//2]))
-            print("---- Top-level timing breakdown (in seconds) ---------------------")
-            sort_t = all_t[0]
-            print("file open                   time ", end='')
-            print("MAX=%8.2f  MIN=%8.2f  MID=%8.2f" % (sort_t[nprocs-1], sort_t[0], sort_t[nprocs//2]))
-            sort_t = all_t[1]
-            print("read from file              time ", end='')
-            print("MAX=%8.2f  MIN=%8.2f  MID=%8.2f" % (sort_t[nprocs-1], sort_t[0], sort_t[nprocs//2]))
-            sort_t = all_t[2]
-            print("build dataframe             time ", end='')
-            print("MAX=%8.2f  MIN=%8.2f  MID=%8.2f" % (sort_t[nprocs-1], sort_t[0], sort_t[nprocs//2]))
-            sort_t = all_t[3]
-            print("graph creation              time ", end='')
-            print("MAX=%8.2f  MIN=%8.2f  MID=%8.2f" % (sort_t[nprocs-1], sort_t[0], sort_t[nprocs//2]))
-            sort_t = all_t[4]
-            print("write to files              time ", end='')
-            print("MAX=%8.2f  MIN=%8.2f  MID=%8.2f" % (sort_t[nprocs-1], sort_t[0], sort_t[nprocs//2]))
-            sort_t = all_t[5]
-            print("total                       time ", end='')
-            print("MAX=%8.2f  MIN=%8.2f  MID=%8.2f" % (sort_t[nprocs-1], sort_t[0], sort_t[nprocs//2]))
-            print("(MAX and MIN timings are among %d processes)" % nprocs)
-=======
 from .. import io, labels, graph
 from .base import ProcessorBase
 
@@ -389,5 +119,4 @@
                     raise Exception('invalid semantic label found!')
                 data[p].y_i = torch.tensor(filtered['instance_label'].values).long()
 
-        return evt.name, data
->>>>>>> 49533ed0
+        return evt.name, data