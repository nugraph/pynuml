--- conflicted
+++ resolved
@@ -13,11 +13,7 @@
         self._classes = classes
         self._labels = pd.CategoricalDtype(['background']+classes, ordered=True)
         self._cmap = { c: px.colors.qualitative.Plotly[i] for i, c in enumerate(classes) }
-<<<<<<< HEAD
-        self._data = None
-        self._df = None
         self._truth_cols = ( 'g4_id', 'parent_id', 'pdg' )
-=======
         self._cmap['background'] = 'lightgrey'
         self.filter_threshold = filter_threshold
 
@@ -25,7 +21,6 @@
         # which we don't have any power to fix but will presumably
         # be fixed on their end at some point
         warnings.filterwarnings("ignore", ".*The default of observed=False is deprecated and will be changed to True in a future version of pandas.*")
->>>>>>> 482b8a2b
 
     def to_dataframe(self, data: HeteroData):
         def to_categorical(arr):
