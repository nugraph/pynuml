import pandas as pd, torch, torch_geometric as tg
from ..core.file import NuMLFile
from ..labels import *
from ..graph import *
from ..core.out import PTOut, H5Out
from mpi4py import MPI
import numpy as np
import sys

<<<<<<< HEAD
def process_event_singleplane(out, key, hit, part, edep, sp, l=ccqe.semantic_label, e=edges.window, **edge_args):
=======
edep1_t = 0.0
edep2_t = 0.0
hit_merge_t = 0.0
torch_t = 0.0
plane_t = 0.0
label_t = 0.0
knn_t = 0.0
my_num_graphs = 0
profiling = False

def single_plane_graph(event_id, evt, l=ccqe.hit_label, e=edges.knn, **edge_args):
>>>>>>> e212841f
  """Process an event into graphs"""

  # skip any events with no simulated hits
<<<<<<< HEAD
  print(f"processing event {key[0]}, {key[1]}, {key[2]}")

  if key not in hit.index or key not in edep.index: return
=======
  # if (hit.index==key).sum() == 0: return
  # if (edep.index==key).sum() == 0: return

  global edep1_t, edep2_t, hit_merge_t, torch_t, plane_t, label_t, knn_t
  global my_num_graphs
  global profiling
  if profiling:
    start_t = MPI.Wtime()

  # get energy depositions, find max contributing particle, and ignore any evt_hits with no truth
  evt_edep = evt["edep_table"]

  # evt_edep = evt_edep.loc[evt_edep.groupby("hit_id")["energy_fraction"].idxmax()]
  # below is faster than above
  evt_edep = evt_edep.sort_values(by=['energy_fraction'], ascending=False, kind='mergesort').drop_duplicates('hit_id')

  if profiling:
    end_t = MPI.Wtime()
    edep1_t += end_t - start_t
    start_t = end_t
>>>>>>> e212841f

  evt_hit = evt_edep.merge(evt["hit_table"], on="hit_id", how="inner").drop("energy_fraction", axis=1)

  if profiling:
    end_t = MPI.Wtime()
    edep2_t += end_t - start_t
    start_t = end_t

  # skip events with fewer than 50 simulated hits in any plane
  for i in range(3):
    if (evt_hit.global_plane==i).sum() < 20: return

<<<<<<< HEAD
  # get labels for each particle
  evt_part = part.loc[key].reset_index(drop=True)
  evt_part = l(evt_part)

  # join the dataframes to transform particle labels into hit labels
  evt_hit = evt_hit.merge(evt_part, on="g4_id", how="inner")
=======
  # get labels for each evt_particle
  evt_part = l(evt["particle_table"])

  if profiling:
    end_t = MPI.Wtime()
    label_t += end_t - start_t
    start_t = end_t

  # join the dataframes to transform evt_particle labels into hit labels
  evt_hit = evt_hit.merge(evt_part.drop(["parent_id", "type"], axis=1), on="g4_id", how="inner")
>>>>>>> e212841f

  if profiling:
    end_t = MPI.Wtime()
    hit_merge_t += end_t - start_t
    start_t = end_t

  # draw graph edges
  ret = []
  for p, plane in evt_hit.groupby("local_plane"):

    # Reset indices
    plane = plane.reset_index(drop=True).reset_index()

<<<<<<< HEAD
    # Save to file
    node_feats = ["global_plane", "global_wire", "global_time", "tpc",
      "local_plane", "local_wire", "local_time", "integral", "rms"]
    data = tg.data.Data(
      x=torch.tensor(plane[node_feats].to_numpy()).float(),
      y_s=torch.tensor(plane["semantic_label"].to_numpy()).long(),
      pos=plane[["global_wire", "global_time"]].values / torch.tensor([0.5, 0.075])[None, :].float(),
    )
    if "instance_label" in plane.keys():
      data.y_i = torch.tensor(plane["instance_label"].to_numpy()).long()
    data = e(data, **edge_args)
    out.save(data, f"r{key[0]}_sr{key[1]}_evt{key[2]}_p{p}")

def process_event(out, key, hit, part, edep, sp, l=ccqe.semantic_label, e=edges.window, **edge_args):
  """Process an event into graphs"""
  # skip any events with no simulated hits
  if out.exists(f"r{key[0]}_sr{key[1]}_evt{key[2]}"):
    print(f"file r{key[0]}_sr{key[1]}_evt{key[2]} exists! skipping")
    return
  print(f"processing event {key[0]}, {key[1]}, {key[2]}")

  if key not in hit.index or key not in edep.index: return

  # get energy depositions, find max contributing particle, and ignore any hits with no truth
  evt_edep = edep.loc[key].reset_index(drop=True)
  evt_edep = evt_edep.loc[evt_edep.groupby("hit_id")["energy_fraction"].idxmax()]
  evt_hit = evt_edep.merge(hit.loc[key].reset_index(), on="hit_id", how="inner").drop("energy_fraction", axis=1)

  # skip events with fewer than 50 simulated hits in any plane
  for i in range(3):
    if (evt_hit.global_plane==i).sum() < 20: return

  # get labels for each particle
  evt_part = part.loc[key].reset_index(drop=True)
  evt_part = l(evt_part)

  # join the dataframes to transform particle labels into hit labels
  evt_hit = evt_hit.merge(evt_part, on="g4_id", how="inner")

  planes = [ "_u", "_v", "_y" ]

  evt_sp = sp.loc[key].reset_index(drop=True)

  data = { "n_sp": evt_sp.shape[1] }

  # draw graph edges
  for p, plane in evt_hit.groupby("local_plane"):

    # Reset indices
    plane = plane.reset_index(drop=True).reset_index()

    # build 3d edges
    suffix = planes[p]
    plane_sp = evt_sp.rename(columns={"hit_id"+suffix: "hit_id"}).reset_index()
    plane_sp = plane_sp[(plane_sp.hit_id != -1)]
    k3d = ["index","hit_id"]
    edges_3d = pd.merge(plane_sp[k3d], plane[(plane.hit_id != -1)][k3d], on="hit_id", how="inner", suffixes=["_3d", "_2d"])
    blah = edges_3d[["index_2d", "index_3d"]].to_numpy()

    # Save to file
    tmp = tg.data.Data(
      pos=plane[["global_wire", "global_time"]].values / torch.tensor([0.5, 0.075])[None, :].float()
    )
    tmp = e(tmp, **edge_args)
    node_feats = ["global_plane", "global_wire", "global_time", "tpc",
      "local_plane", "local_wire", "local_time", "integral", "rms"]
    data["x"+suffix] = torch.tensor(plane[node_feats].to_numpy()).float()
    data["y"+suffix] = torch.tensor(plane["semantic_label"].to_numpy()).long()
    data["edge_index"+suffix] = tmp.edge_index
    data["edge_index_3d"+suffix] = torch.tensor(blah).transpose(0, 1).long()
  out.save(tg.data.Data(**data), f"r{key[0]}_sr{key[1]}_evt{key[2]}")

def process_file(fname, out, g=process_event, l=ccqe.semantic_label, e=edges.knn, p=None):
  """Process all events in a file into graphs"""
  try:
    f = NuMLFile(fname)

    evt = f.get_dataframe("event_table", ["event_id"])
    hit = f.get_dataframe("hit_table")
    part = f.get_dataframe("particle_table", ["event_id", "g4_id", "parent_id", "type", "momentum", "start_process", "end_process"])
    edep = f.get_dataframe("edep_table")
    sp = f.get_dataframe("spacepoint_table")

    # loop over events in file
    for key in evt.index: g(out, key, hit, part, edep, sp, l, e)

    print('End processing ', fname)

  except OSError:
    print(f"Could not open file {fname}. Skipping.")
=======
    pos = plane[["global_wire", "global_time"]].values / torch.tensor([0.5, 0.075])[None, :].float()
    node_feats = ["global_plane", "global_wire", "global_time", "tpc",
      "local_plane", "local_wire", "local_time", "integral", "rms"]

    if profiling:
      end_t = MPI.Wtime()
      plane_t += end_t - start_t
      start_t = end_t

    data = tg.data.Data(
      x=torch.tensor(plane[node_feats].values).float(),
      y=torch.tensor(plane["label"].values).long(),
      pos=pos,
    )

    if profiling:
      end_t = MPI.Wtime()
      torch_t += end_t - start_t
      start_t = end_t

    data = e(data, **edge_args)
    ret.append([f"r{event_id[0]}_sr{event_id[1]}_evt{event_id[2]}_p{p}", data])
    my_num_graphs += 1

    if profiling:
      end_t = MPI.Wtime()
      knn_t += end_t - start_t
      start_t = end_t

  return ret

def process_file(out, fname, g=single_plane_graph, l=ccqe.hit_label, e=edges.delaunay, p=None, use_seq=False, profile=False):
  comm = MPI.COMM_WORLD
  nprocs = comm.Get_size()
  rank = comm.Get_rank()

  global profiling
  profiling = profile
  if profiling:
    comm.Barrier()
    start_t = MPI.Wtime()
    timing = start_t

  """Process all events in a file into graphs"""
  if rank == 0:
    print("------------------------------------------------------------------")
    print(f"Processing input file: {fname}")
    if isinstance(out, PTOut): print(f"Output folder: {out.outdir}")
    if isinstance(out, H5Out): print(f"Output file: {out.fname}")

  # open input file and read dataset "/event_table/event_id.seq_cnt"
  f = NuMLFile(fname)

  # only use the following groups and datasets in them
  f.add_group("hit_table")
  f.add_group("particle_table", ["g4_id", "parent_id", "type"])
  f.add_group("edep_table")

  # number of unique event IDs in the input file
  event_id_len = len(f)

  # Calculate the start and end evt.seq id for each process
  starts = []
  ends = []
  _count = event_id_len // nprocs
  for j in range(event_id_len % nprocs):
    starts.append(_count * j + j)
    ends.append(starts[j] + _count)

  for j in range(event_id_len % nprocs, nprocs):
    starts.append(_count * j + event_id_len % nprocs)
    ends.append(starts[j] + _count - 1)

  # This process is assigned event IDs of range from my_start to my_end
  my_start = starts[rank]
  my_end   = ends[rank]
  # print("rank ",rank," my_start=",my_start," my_end=",my_end)

  # read data of the event IDs assigned to this process
  f.read_data(starts, ends, use_seq=use_seq, profile=profiling)

  if profiling:
    read_time = MPI.Wtime() - timing
    comm.Barrier()
    timing = MPI.Wtime()

  # organize the data into a list based on event IDs, so data corresponding to
  # one event ID can be used to create a graph. A graph will be stored as a
  # dataframe.
  evt_list = f.build_evt(my_start, my_end)
  # print("len(evt_list)=", len(evt_list))

  if profiling:
    build_list_time = MPI.Wtime() - timing
    comm.Barrier()
    write_time = 0
    graph_time = 0
    local_size = np.zeros(2)

  # num_planes = 3
  # num_evts = len(evt_list) * num_planes
  # edge_index = np.empty((num_evts, 2), int)
  # print("edge_index.ndim=\n", edge_index.ndim)
  # print("edge_index.shape=\n", edge_index.shape)
  # pos = np.empty((num_evts, 2), int)
  # x   = np.empty((num_evts, 2), int)
  # y   = np.empty((num_evts, 1), int)

  # j = 0
  # Iterate through event IDs, construct graphs and save them in files
  for i in range(len(evt_list)):
    if profiling:
      timing = MPI.Wtime()
      for group in evt_list[i].keys():
        if group != "index":
          local_size[0] += sys.getsizeof(evt_list[i][group])

    # retrieve event sequence ID
    idx = evt_list[i]["index"]
    event_id = f.index(idx)

    # avoid overwriting to already existing files
    if isinstance(out, PTOut):
      import os.path as osp
      if osp.exists(f"{out.outdir}/r{event_id[0]}_sr{event_id[1]}_evt{event_id[2]}_p0.pt"):
        # print(f"{rank}: skipping event ID {event_id}")
        continue

    tmp = g(event_id, evt_list[i], l, e)

    if profiling:
      graph_time += MPI.Wtime() - timing
      timing = MPI.Wtime()

    if tmp is not None:
      for name, data in tmp:
        # print("saving", name)
        out.save(data, name)
        # print("type of data =", type(data))
        # edge_index[j] = list(data.edge_index.size())
        # pos[j] = list(data.pos.size())
        # x[j] = list(data.x.size())
        # y[j] = list(data.y.size())
        # j += 1

    # if j == 1: break

    if profiling:
      write_time += MPI.Wtime() - timing

  # print("edge_index=\n", edge_index)
  # print("pos=\n", pos)
  # print("x=\n", x)
  # print("y=\n", y)
  # print("j=\n", j)

  if profiling:
    total_time = MPI.Wtime() - start_t

    global edep1_t, edep2_t, hit_merge_t, torch_t, plane_t, label_t, knn_t
    global my_num_graphs

    total_t = np.array([read_time, build_list_time, graph_time, write_time, total_time, edep1_t, edep2_t, label_t, hit_merge_t, plane_t, torch_t, knn_t])
    max_total_t = np.zeros(12)
    comm.Reduce(total_t, max_total_t, op=MPI.MAX, root = 0)
    min_total_t = np.zeros(12)
    comm.Reduce(total_t, min_total_t, op=MPI.MIN, root = 0)

    num_graphs = np.array([my_num_graphs], dtype=np.int)
    sum_num_graphs = np.zeros(1, dtype=np.int)
    comm.Reduce(num_graphs, sum_num_graphs, op=MPI.SUM, root = 0)

    local_size[1] = num_graphs
    max_size = np.zeros(2)
    comm.Reduce(local_size, max_size, op=MPI.MAX, root = 0)
    min_size = np.zeros(2)
    comm.Reduce(local_size, min_size, op=MPI.MIN, root = 0)

    if rank == 0:
      print("---- Timing break down of graph creation phase (in seconds) ------")
      print("edep grouping   time MAX=%8.2f  MIN=%8.2f" % (max_total_t[5], min_total_t[5]))
      print("edep merge      time MAX=%8.2f  MIN=%8.2f" % (max_total_t[6], min_total_t[6]))
      print("labelling       time MAX=%8.2f  MIN=%8.2f" % (max_total_t[7], min_total_t[7]))
      print("hit_table merge time MAX=%8.2f  MIN=%8.2f" % (max_total_t[8], min_total_t[8]))
      print("plane build     time MAX=%8.2f  MIN=%8.2f" % (max_total_t[9], min_total_t[9]))
      print("torch_geometric time MAX=%8.2f  MIN=%8.2f" % (max_total_t[10], min_total_t[10]))
      print("edge knn        time MAX=%8.2f  MIN=%8.2f" % (max_total_t[11], min_total_t[11]))
      print("(MAX and MIN timings are among %d processes)" % nprocs)
      print("------------------------------------------------------------------")
      print("Number of MPI processes = ", nprocs)
      print("Number of event IDs     = ", event_id_len)
      print("Total no. of graphs     = ", sum_num_graphs[0])
      print("Local no. of graphs  MAX= %6d   MIN= %6d" % (max_size[1], min_size[1]))
      print("Local graph size     MAX=%8.2f  MIN=%8.2f (MiB)" % (max_size[0]/1048576.0, min_size[0]/1048576.0))
      print("---- Top-level timing breakdown (in seconds) ---------------------")
      print("read from file  time MAX=%8.2f  MIN=%8.2f" % (max_total_t[0], min_total_t[0]))
      print("build dataframe time MAX=%8.2f  MIN=%8.2f" % (max_total_t[1], min_total_t[1]))
      print("graph creation  time MAX=%8.2f  MIN=%8.2f" % (max_total_t[2], min_total_t[2]))
      print("write to files  time MAX=%8.2f  MIN=%8.2f" % (max_total_t[3], min_total_t[3]))
      print("total           time MAX=%8.2f  MIN=%8.2f" % (max_total_t[4], min_total_t[4]))
      print("(MAX and MIN timings are among %d processes)" % nprocs)

>>>>>>> e212841f
<|MERGE_RESOLUTION|>--- conflicted
+++ resolved
@@ -7,11 +7,6 @@
 import numpy as np
 import sys
 
-<<<<<<< HEAD
-def process_event_singleplane(out, key, hit, part, edep, sp, l=ccqe.semantic_label, e=edges.window, **edge_args):
-=======
-edep1_t = 0.0
-edep2_t = 0.0
 hit_merge_t = 0.0
 torch_t = 0.0
 plane_t = 0.0
@@ -20,18 +15,8 @@
 my_num_graphs = 0
 profiling = False
 
-def single_plane_graph(event_id, evt, l=ccqe.hit_label, e=edges.knn, **edge_args):
->>>>>>> e212841f
+def process_event_singleplane(event_id, evt, l=ccqe.semantic_label, e=edges.delaunay, **edge_args):
   """Process an event into graphs"""
-
-  # skip any events with no simulated hits
-<<<<<<< HEAD
-  print(f"processing event {key[0]}, {key[1]}, {key[2]}")
-
-  if key not in hit.index or key not in edep.index: return
-=======
-  # if (hit.index==key).sum() == 0: return
-  # if (edep.index==key).sum() == 0: return
 
   global edep1_t, edep2_t, hit_merge_t, torch_t, plane_t, label_t, knn_t
   global my_num_graphs
@@ -42,15 +27,12 @@
   # get energy depositions, find max contributing particle, and ignore any evt_hits with no truth
   evt_edep = evt["edep_table"]
 
-  # evt_edep = evt_edep.loc[evt_edep.groupby("hit_id")["energy_fraction"].idxmax()]
-  # below is faster than above
   evt_edep = evt_edep.sort_values(by=['energy_fraction'], ascending=False, kind='mergesort').drop_duplicates('hit_id')
 
   if profiling:
     end_t = MPI.Wtime()
     edep1_t += end_t - start_t
     start_t = end_t
->>>>>>> e212841f
 
   evt_hit = evt_edep.merge(evt["hit_table"], on="hit_id", how="inner").drop("energy_fraction", axis=1)
 
@@ -63,14 +45,6 @@
   for i in range(3):
     if (evt_hit.global_plane==i).sum() < 20: return
 
-<<<<<<< HEAD
-  # get labels for each particle
-  evt_part = part.loc[key].reset_index(drop=True)
-  evt_part = l(evt_part)
-
-  # join the dataframes to transform particle labels into hit labels
-  evt_hit = evt_hit.merge(evt_part, on="g4_id", how="inner")
-=======
   # get labels for each evt_particle
   evt_part = l(evt["particle_table"])
 
@@ -81,7 +55,6 @@
 
   # join the dataframes to transform evt_particle labels into hit labels
   evt_hit = evt_hit.merge(evt_part.drop(["parent_id", "type"], axis=1), on="g4_id", how="inner")
->>>>>>> e212841f
 
   if profiling:
     end_t = MPI.Wtime()
@@ -95,21 +68,40 @@
     # Reset indices
     plane = plane.reset_index(drop=True).reset_index()
 
-<<<<<<< HEAD
-    # Save to file
+    pos = plane[["global_wire", "global_time"]].values / torch.tensor([0.5, 0.075])[None, :].float()
     node_feats = ["global_plane", "global_wire", "global_time", "tpc",
       "local_plane", "local_wire", "local_time", "integral", "rms"]
+
+    if profiling:
+      end_t = MPI.Wtime()
+      plane_t += end_t - start_t
+      start_t = end_t
+
     data = tg.data.Data(
-      x=torch.tensor(plane[node_feats].to_numpy()).float(),
-      y_s=torch.tensor(plane["semantic_label"].to_numpy()).long(),
-      pos=plane[["global_wire", "global_time"]].values / torch.tensor([0.5, 0.075])[None, :].float(),
+      x=torch.tensor(plane[node_feats].values).float(),
+      y_s=torch.tensor(plane["label"].values).long(),
+      pos=pos,
     )
     if "instance_label" in plane.keys():
-      data.y_i = torch.tensor(plane["instance_label"].to_numpy()).long()
+      data.y_i = torch.tensor(plane["instance_label"].values).long()
+
+    if profiling:
+      end_t = MPI.Wtime()
+      torch_t += end_t - start_t
+      start_t = end_t
+
     data = e(data, **edge_args)
-    out.save(data, f"r{key[0]}_sr{key[1]}_evt{key[2]}_p{p}")
-
-def process_event(out, key, hit, part, edep, sp, l=ccqe.semantic_label, e=edges.window, **edge_args):
+    ret.append([f"r{event_id[0]}_sr{event_id[1]}_evt{event_id[2]}_p{p}", data])
+    my_num_graphs += 1
+
+    if profiling:
+      end_t = MPI.Wtime()
+      knn_t += end_t - start_t
+      start_t = end_t
+
+  return ret
+
+def process_event(out, key, hit, part, edep, sp, l=ccqe.semantic_label, e=edges.delaunay, **edge_args):
   """Process an event into graphs"""
   # skip any events with no simulated hits
   if out.exists(f"r{key[0]}_sr{key[1]}_evt{key[2]}"):
@@ -168,57 +160,7 @@
     data["edge_index_3d"+suffix] = torch.tensor(blah).transpose(0, 1).long()
   out.save(tg.data.Data(**data), f"r{key[0]}_sr{key[1]}_evt{key[2]}")
 
-def process_file(fname, out, g=process_event, l=ccqe.semantic_label, e=edges.knn, p=None):
-  """Process all events in a file into graphs"""
-  try:
-    f = NuMLFile(fname)
-
-    evt = f.get_dataframe("event_table", ["event_id"])
-    hit = f.get_dataframe("hit_table")
-    part = f.get_dataframe("particle_table", ["event_id", "g4_id", "parent_id", "type", "momentum", "start_process", "end_process"])
-    edep = f.get_dataframe("edep_table")
-    sp = f.get_dataframe("spacepoint_table")
-
-    # loop over events in file
-    for key in evt.index: g(out, key, hit, part, edep, sp, l, e)
-
-    print('End processing ', fname)
-
-  except OSError:
-    print(f"Could not open file {fname}. Skipping.")
-=======
-    pos = plane[["global_wire", "global_time"]].values / torch.tensor([0.5, 0.075])[None, :].float()
-    node_feats = ["global_plane", "global_wire", "global_time", "tpc",
-      "local_plane", "local_wire", "local_time", "integral", "rms"]
-
-    if profiling:
-      end_t = MPI.Wtime()
-      plane_t += end_t - start_t
-      start_t = end_t
-
-    data = tg.data.Data(
-      x=torch.tensor(plane[node_feats].values).float(),
-      y=torch.tensor(plane["label"].values).long(),
-      pos=pos,
-    )
-
-    if profiling:
-      end_t = MPI.Wtime()
-      torch_t += end_t - start_t
-      start_t = end_t
-
-    data = e(data, **edge_args)
-    ret.append([f"r{event_id[0]}_sr{event_id[1]}_evt{event_id[2]}_p{p}", data])
-    my_num_graphs += 1
-
-    if profiling:
-      end_t = MPI.Wtime()
-      knn_t += end_t - start_t
-      start_t = end_t
-
-  return ret
-
-def process_file(out, fname, g=single_plane_graph, l=ccqe.hit_label, e=edges.delaunay, p=None, use_seq=False, profile=False):
+def process_file(out, fname, g=single_plane_graph, l=ccqe.semantic_label, e=edges.delaunay, p=None, use_seq=False, profile=False):
   comm = MPI.COMM_WORLD
   nprocs = comm.Get_size()
   rank = comm.Get_rank()
@@ -242,8 +184,9 @@
 
   # only use the following groups and datasets in them
   f.add_group("hit_table")
-  f.add_group("particle_table", ["g4_id", "parent_id", "type"])
+  f.add_group("particle_table", ["event_id", "g4_id", "parent_id", "type", "momentum", "start_process", "end_process"])
   f.add_group("edep_table")
+  f.add_group("spacepoint_table")
 
   # number of unique event IDs in the input file
   event_id_len = len(f)
@@ -388,5 +331,3 @@
       print("write to files  time MAX=%8.2f  MIN=%8.2f" % (max_total_t[3], min_total_t[3]))
       print("total           time MAX=%8.2f  MIN=%8.2f" % (max_total_t[4], min_total_t[4]))
       print("(MAX and MIN timings are among %d processes)" % nprocs)
-
->>>>>>> e212841f
