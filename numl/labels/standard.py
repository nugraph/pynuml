--- conflicted
+++ resolved
@@ -104,18 +104,13 @@
         11: electron_positron_labeler,
         22: gamma_labeler
       }
-<<<<<<< HEAD
+
       if part.end_process == b'CoupledTransportation':
         # particle left the volume boundary
         sl = label.invisible.value
       else:
         func = particle_processor.get(abs(part.type), lambda x ,y: (-1, None))
         sl, slc = func(part, parent_type)
-=======
-
-      func = particle_processor.get(abs(part.type), lambda x ,y: (-1, None))
-      sl, slc = func(part, parent_type)
->>>>>>> e59eee22
 
       # baryon interactions - hadron or diffuse
       if (particle.pdgid.is_baryon(part.type) and particle.pdgid.charge(part.type) != 0) \
