<<<<<<< HEAD
from typing import NoReturn
=======
import enum
>>>>>>> 4e2225fc
import pandas as pd
import particle

class StandardLabels:

    def __init__(self,
                 gamma_threshold: float = 0.02,
                 hadron_threshold: float = 0.2):
        self._labels = [
            'pion',
            'muon',
            'kaon',
            'hadron',
            'shower',
            'michel',
            'delta',
            'diffuse',
            'invisible'
        ]
        self._gamma_threshold = gamma_threshold
        self._hadron_threshold = hadron_threshold

    @property
    def labels(self):
        return self._labels

    def label(self, idx: int):
        if not 0 <= label < len(self._labels):
            raise Exception(f'index {idx} out of range for {len(self._labels)} labels.')
        return self._labels[idx]

    def index(self, name: str):
        if name not in self._labels:
            raise Exception(f'"{name}" is not the name of a class.')
        return self._labels.index(name)
    
    @property
    def pion(self):
        return self.index('pion')

    @property
    def muon(self):
        return self.index('muon')

    @property
    def kaon(self):
        return self.index('kaon')

    @property
    def hadron(self):
        return self.index('hadron')

    @property
    def shower(self):
        return self.index('shower')

    @property
    def michel(self):
        return self.index('michel')

    @property
    def delta(self):
        return self.index('delta')

    @property
    def diffuse(self):
        return self.index('diffuse')
    
    @property
    def invisible(self):
        return self.index('invisible')

    def __call__(self,
                 part: pd.DataFrame):
        '''Standard labelling function.

        Pion, Muon, Kaon, Hadron, EM shower, Michel electron, Delta ray,
        diffuse activity.
        '''

        def walk(part, particles, depth, sl, il):
            def s(part, particles):
                sl, slc = -1, None
                parent_type = 0 if part.parent_id == 0 else particles.type[part.parent_id]

                def pion_labeler(part, parent_type):
                    sl = self.pion
                    slc = None
                    return sl, slc

                def muon_labeler(part, parent_type):
                    sl = self.muon
                    slc = None
                    return sl, slc

                def kaon_labeler(part, parent_type):
                    sl = self.kaon
                    slc = None
                    return sl, slc

                def neutral_pions_kaons_labeler(part, parent_type):
                    sl = self.invisible
                    slc = None
                    return sl, slc

                def electron_positron_labeler(part, parent_type):
                    if part.start_process == 'primary':
                        sl = self.shower
                        slc = self.shower
                    elif abs(parent_type) == 13 and (part.start_process == 'muMinusCaptureAtRest' \
                        or part.start_process == 'muPlusCaptureAtRest' or part.start_process == 'Decay'):
                        sl = self.michel
                        slc = self.michel

                    elif part.start_process == 'conv' or part.end_process == 'conv' \
                        or part.start_process == 'compt' or part.end_process == 'compt':
                        if part.momentum >= self._gamma_threshold:
                            sl = self.shower
                            slc = self.shower
                        else:
                            sl = self.diffuse
                            slc = self.diffuse
                    elif part.start_process == 'eBrem' or part.end_process == 'phot' \
                        or part.end_process == 'photonNuclear':
                        sl = self.diffuse
                        slc = None
                    elif part.start_process == 'muIoni' or part.start_process == 'hIoni' \
                        or part.start_process == 'eIoni':
                        if part.momentum <= 0.01:
                            if part.start_process == 'muIoni':
                                sl = self.muon
                                slc = None
                            elif part.start_process == 'hIoni':
                                if abs(parent_type) == 2212:
                                    sl = self.hadron
                                    if part.momentum <= 0.0015: sl = self.diffuse
                                else:
                                    sl = self.pion
                                slc = None
                            else:
                                sl = self.diffuse
                                slc = None
                        else:
                            sl = self.delta
                            slc = self.delta
                    elif part.end_process == 'StepLimiter' or part.end_process == 'annihil' \
                        or part.end_process == 'eBrem' or part.start_process == 'hBertiniCaptureAtRest' \
                        or part.end_process == 'FastScintillation':
                        sl = self.diffuse
                        slc = self.diffuse
                    else:
                        raise Exception(f'labelling failed for electron with start process "{part.start_process}" and end process "{part.end_process}')

                    return sl, slc

                def gamma_labeler(part, parent_type):
                    if part.start_process == 'conv' or part.end_process == 'conv' \
                        or part.start_process == 'compt' or part.end_process == 'compt':
                        if part.momentum >= self._gamma_threshold:
                            sl = self.shower
                            slc = self.shower
                        else:
                            sl = self.diffuse
                            slc = self.diffuse
                    elif part.start_process == 'eBrem' or part.end_process == 'phot' \
                        or part.end_process == 'photonNuclear':
                        sl = self.diffuse
                        slc = None
                    else:
                        raise Exception(f'labelling failed for photon with start process "{part.start_process}" and end process "{part.end_process}')
                    return sl, slc

                def unlabeled_particle(part, parent_type):
                    raise Exception(f"particle not recognised! PDG code {part.type}, parent PDG code {parent_type}, start process {part.start_process}, end process {part.end_process}")

                particle_processor = {
                    211: pion_labeler,
                    13: muon_labeler,
                    321: kaon_labeler,
                    111: neutral_pions_kaons_labeler,
                    311: neutral_pions_kaons_labeler,
                    310: neutral_pions_kaons_labeler,
                    130: neutral_pions_kaons_labeler,
                    11: electron_positron_labeler,
                    22: gamma_labeler
                }

                if particle.pdgid.charge(part.type) == 0 and part.end_process == 'CoupledTransportation':
                    # neutral particle left the volume boundary
                    sl = self.invisible
                else:
                    func = particle_processor.get(abs(part.type), lambda x ,y: (-1, None))
                    sl, slc = func(part, parent_type)

                # baryon interactions - hadron or diffuse
                if (particle.pdgid.is_baryon(part.type) and particle.pdgid.charge(part.type) == 0) \
                    or particle.pdgid.is_nucleus(part.type):
                    sl = self.diffuse
                if particle.pdgid.is_baryon(part.type) and particle.pdgid.charge(part.type) != 0:
                    if abs(part.type) == 2212 and part.momentum >= self._hadron_threshold:
                        sl = self.hadron
                    else:
                        sl = self.diffuse

                # check to make sure particle was assigned
                if sl == -1:
                    unlabeled_particle(part, parent_type)

                return sl, slc

            def i(part, particles, sl):
                il, ilc = -1, None
                if sl == self.muon and part.start_process == 'muIoni':
                    il = part.parent_id
                elif (sl == self.pion or sl == self.hadron) and part.start_process == 'hIoni':
                    il = part.parent_id
                elif sl != self.diffuse and sl != self.delta and sl != self.invisible:
                    il = part.g4_id
                    if sl == self.shower: ilc = il
                    if sl == self.michel: ilc = il
                return il, ilc

            if sl is not None: slc = sl
            else: sl, slc = s(part, particles)

            if il is not None: ilc = il
            else: il, ilc = i(part, particles, sl)

            ret = [ {
                "g4_id": part.g4_id,
                "parent_id": part.parent_id,
                "type": part.type,
                "start_process": part.start_process,
                "end_process": part.end_process,
                "momentum": part.momentum,
                "semantic_label": sl,
                "instance_label": il } ]
            for _, row in particles[(part.g4_id==particles.parent_id)].iterrows():
                ret += walk(row, particles, depth+1, slc, ilc)
            return ret

        ret = []
        part = part.set_index("g4_id", drop=False)
        primaries = part[(part.parent_id==0)]
        for _, primary in primaries.iterrows():
            ret += walk(primary, part, 0, None, None)
        if len(ret)==0: return
        labels = pd.DataFrame.from_dict(ret)
        instances = { val: i for i, val in enumerate(labels[(labels.instance_label>=0)].instance_label.unique()) }

        def alias_instance(row, instances):
            if row.instance_label == -1: return -1
            return instances[row.instance_label]

        labels["instance_label"] = labels.apply(alias_instance, args=[instances], axis="columns")
        return labels

    def validate(self, labels: pd.Series):
        mask = (labels < 0) | (labels >= len(self._labels) - 1)
        if mask.any():
            raise Exception(f'{mask.sum()} semantic labels are out of range: {labels[mask]}.')<|MERGE_RESOLUTION|>--- conflicted
+++ resolved
@@ -1,8 +1,3 @@
-<<<<<<< HEAD
-from typing import NoReturn
-=======
-import enum
->>>>>>> 4e2225fc
 import pandas as pd
 import particle
 
