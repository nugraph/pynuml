--- conflicted
+++ resolved
@@ -19,13 +19,8 @@
                  node_pos: list[str] = ['local_wire','local_time'],
                  pos_norm: list[float] = [0.3,0.055],
                  node_feats: list[str] = ['integral','rms'],
-<<<<<<< HEAD
                  lower_bound: int = 20,
-                 filter_hits: bool = False,
                  store_detailed_truth: bool = False):
-=======
-                 lower_bound: int = 20):
->>>>>>> 5e575136
 
         self.semantic_labeller = semantic_labeller
         self.event_labeller = event_labeller
@@ -35,11 +30,7 @@
         self.pos_norm = torch.tensor(pos_norm).float()
         self.node_feats = node_feats
         self.lower_bound = lower_bound
-<<<<<<< HEAD
-        self.filter_hits = filter_hits
         self.store_detailed_truth = store_detailed_truth
-=======
->>>>>>> 5e575136
 
         self.transform = pyg.transforms.Compose((
             pyg.transforms.Delaunay(),
