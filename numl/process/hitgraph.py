--- conflicted
+++ resolved
@@ -7,7 +7,6 @@
 import numpy as np
 import sys
 
-<<<<<<< HEAD
 hit_merge_t = 0.0
 torch_t = 0.0
 plane_t = 0.0
@@ -15,7 +14,7 @@
 knn_t = 0.0
 profiling = False
 
-def process_event_singleplane(event_id, evt, l=ccqe.semantic_label, e=edges.delaunay, **edge_args):
+def process_event_singleplane(event_id, evt, l, e, **edge_args):
   """Process an event into graphs"""
 
   global edep1_t, edep2_t, hit_merge_t, torch_t, plane_t, label_t, knn_t
@@ -25,7 +24,6 @@
 
   # get energy depositions, find max contributing particle, and ignore any evt_hits with no truth
   evt_edep = evt["edep_table"]
-
   evt_edep = evt_edep.sort_values(by=['energy_fraction'], ascending=False, kind='mergesort').drop_duplicates('hit_id')
 
   if profiling:
@@ -78,9 +76,10 @@
 
     data = tg.data.Data(
       x=torch.tensor(plane[node_feats].values).float(),
-      y_s=torch.tensor(plane["label"].values).long(),
       pos=pos,
     )
+    if "semantic_label" in plane.keys():
+      data.y_s = torch.tensor(plane["semantic_label"].values).long()
     if "instance_label" in plane.keys():
       data.y_i = torch.tensor(plane["instance_label"].values).long()
 
@@ -99,50 +98,53 @@
 
   return ret
 
-def process_event(out, key, hit, part, edep, sp, l=ccqe.semantic_label, e=edges.delaunay, **edge_args):
-=======
-def single_plane_graph(out, key, hit, part, edep, sp, l=standard, e=edges.window_edges):
->>>>>>> 3bc1ac6d
+def process_event(event_id, evt, l, e, **edge_args):
   """Process an event into graphs"""
   # skip any events with no simulated hits
-  if out.exists(f"r{key[0]}_sr{key[1]}_evt{key[2]}"):
-    print(f"file r{key[0]}_sr{key[1]}_evt{key[2]} exists! skipping")
-    return
-  print(f"processing event {key[0]}, {key[1]}, {key[2]}")
-
-  if key not in hit.index or key not in edep.index: return
+
+  global edep1_t, edep2_t, hit_merge_t, torch_t, plane_t, label_t, knn_t
+  global profiling
+  if profiling:
+    start_t = MPI.Wtime()
 
   # get energy depositions, find max contributing particle, and ignore any hits with no truth
-  evt_edep = edep.loc[key].reset_index(drop=True)
-  evt_edep = evt_edep.loc[evt_edep.groupby("hit_id")["energy_fraction"].idxmax()]
-  evt_hit = evt_edep.merge(hit.loc[key].reset_index(), on="hit_id", how="inner").drop("energy_fraction", axis=1)
+  evt_edep = evt["edep_table"]
+  evt_edep = evt_edep.sort_values(by=['energy_fraction'], ascending=False, kind='mergesort').drop_duplicates('hit_id')
+
+  if profiling:
+    end_t = MPI.Wtime()
+    edep1_t += end_t - start_t
+    start_t = end_t
+
+  evt_hit = evt_edep.merge(evt["hit_table"], on="hit_id", how="inner").drop("energy_fraction", axis=1)
+
+  if profiling:
+    end_t = MPI.Wtime()
+    edep2_t += end_t - start_t
+    start_t = end_t
 
   # skip events with fewer than 50 simulated hits in any plane
   for i in range(3):
     if (evt_hit.global_plane==i).sum() < 20: return
 
   # get labels for each particle
-  evt_part = part.loc[key].reset_index(drop=True)
-<<<<<<< HEAD
-  evt_part = l(evt_part)
-=======
-  evt_part = l.semantic_label(evt_part)
-  print(evt_part)
->>>>>>> 3bc1ac6d
+  evt_part = l(evt["particle_table"])
+
+  if profiling:
+    end_t = MPI.Wtime()
+    label_t += end_t - start_t
+    start_t = end_t
 
   # join the dataframes to transform particle labels into hit labels
   evt_hit = evt_hit.merge(evt_part, on="g4_id", how="inner")
 
+  if profiling:
+    end_t = MPI.Wtime()
+    hit_merge_t += end_t - start_t
+    start_t = end_t
+
   planes = [ "_u", "_v", "_y" ]
-
-  evt_sp = sp.loc[key].reset_index(drop=True)
-
-  data = { "n_sp": evt_sp.shape[1] }
-
-  planes = [ "_u", "_v", "_y" ]
-
-  evt_sp = sp.loc[key].reset_index(drop=True)
-
+  evt_sp = evt["spacepoint_table"]
   data = { "n_sp": evt_sp.shape[1] }
 
   # draw graph edges
@@ -159,21 +161,42 @@
     edges_3d = pd.merge(plane_sp[k3d], plane[(plane.hit_id != -1)][k3d], on="hit_id", how="inner", suffixes=["_3d", "_2d"])
     blah = edges_3d[["index_2d", "index_3d"]].to_numpy()
 
+    if profiling:
+      end_t = MPI.Wtime()
+      plane_t += end_t - start_t
+      start_t = end_t
+
     # Save to file
-<<<<<<< HEAD
     tmp = tg.data.Data(
       pos=plane[["global_wire", "global_time"]].values / torch.tensor([0.5, 0.075])[None, :].float()
     )
-    tmp = e(tmp, **edge_args)
     node_feats = ["global_plane", "global_wire", "global_time", "tpc",
       "local_plane", "local_wire", "local_time", "integral", "rms"]
     data["x"+suffix] = torch.tensor(plane[node_feats].to_numpy()).float()
-    data["y"+suffix] = torch.tensor(plane["semantic_label"].to_numpy()).long()
+    if "semantic_label" in plane.keys():
+      data["y_s"+suffix] = torch.tensor(plane["semantic_label"].to_numpy()).long()
+    if "instance_label" in plane.keys():
+      data["y_i"+suffix] = torch.tensor(plane["instance_label"].to_numpy()).long()
+
+    if profiling:
+      end_t = MPI.Wtime()
+      torch_t += end_t - start_t
+      start_t = end_t
+
+    tmp = e(tmp, **edge_args)
     data["edge_index"+suffix] = tmp.edge_index
     data["edge_index_3d"+suffix] = torch.tensor(blah).transpose(0, 1).long()
-  out.save(tg.data.Data(**data), f"r{key[0]}_sr{key[1]}_evt{key[2]}")
-
-def process_file(out, fname, g=process_event_singleplane, l=ccqe.semantic_label, e=edges.delaunay, p=None, use_seq=False, profile=False):
+
+    if profiling:
+      end_t = MPI.Wtime()
+      knn_t += end_t - start_t
+      start_t = end_t
+
+  return [[f"r{event_id[0]}_sr{event_id[1]}_evt{event_id[2]}", tg.data.Data(**data)]]
+
+def process_file(out, fname, g=process_event, l=standard.semantic_label,
+  e=edges.delaunay, p=None, use_seq=False, profile=False):
+
   comm = MPI.COMM_WORLD
   nprocs = comm.Get_size()
   rank = comm.Get_rank()
@@ -185,18 +208,6 @@
     start_t = MPI.Wtime()
     timing = start_t
 
-=======
-    edge = e(plane)
-    node_feats = ["global_plane", "global_wire", "global_time", "tpc",
-      "local_plane", "local_wire", "local_time", "integral", "rms"]
-    data["x"+suffix] = torch.tensor(plane[node_feats].to_numpy()).float()
-    data["y"+suffix] = torch.tensor(plane["label"].to_numpy()).long()
-    data["edge_index"+suffix] = torch.tensor(edge[["idx_1", "idx_2"]].to_numpy().T).long()
-    data["edge_index_3d"+suffix] = torch.tensor(blah).transpose(0, 1).long()
-    out.save(tg.data.Data(**data), f"r{key[0]}_sr{key[1]}_evt{key[2]}")
-
-def process_file(out, fname, g=single_plane_graph, l=standard, e=edges.window_edges):
->>>>>>> 3bc1ac6d
   """Process all events in a file into graphs"""
   if rank == 0:
     print("------------------------------------------------------------------")
@@ -206,7 +217,6 @@
 
   # open input file and read dataset "/event_table/event_id.seq_cnt"
   f = NuMLFile(fname)
-<<<<<<< HEAD
 
   # only use the following groups and datasets in them
   f.add_group("hit_table")
@@ -396,14 +406,4 @@
       print("graph creation  time MAX=%8.2f  MIN=%8.2f" % (max_total_t[2], min_total_t[2]))
       print("write to files  time MAX=%8.2f  MIN=%8.2f" % (max_total_t[3], min_total_t[3]))
       print("total           time MAX=%8.2f  MIN=%8.2f" % (max_total_t[4], min_total_t[4]))
-      print("(MAX and MIN timings are among %d processes)" % nprocs)
-=======
-  evt = f.get_dataframe("event_table", ["event_id"])
-  hit = f.get_dataframe("hit_table")
-  part = f.get_dataframe("particle_table", ["event_id", "g4_id", "parent_id", "type"])
-  edep = f.get_dataframe("edep_table")
-  sp = f.get_dataframe("spacepoint_table")
-
-  # loop over events in file
-  for key in evt.index: g(out, key, hit, part, edep, sp, l, e)
->>>>>>> 3bc1ac6d
+      print("(MAX and MIN timings are among %d processes)" % nprocs)